#!/usr/bin/env python3

"""
Style and helper functions for plotting
"""

import string

import grizzlyplot as gp
import grizzlyplot.geoms as geoms
import grizzlyplot.scales as scales
import matplotlib as mpl
import matplotlib.pyplot as plt
import numpy as np
import polars as pl
from matplotlib.gridspec import GridSpec
from numpy.typing import ArrayLike
from pyter.models import HalfLifeModel

import analyze

# custom project matplotlib style
plt.style.use("seaborn-v0_8-whitegrid")
mpl.rcParams["figure.dpi"] = 300
mpl.rcParams["text.usetex"] = False
mpl.rcParams["font.size"] = 15
mpl.rcParams["axes.formatter.use_mathtext"] = True
mpl.rcParams["axes.formatter.limits"] = (-3, 3)
mpl.rcParams["axes.grid"] = True
mpl.rcParams["axes.spines.right"] = False
mpl.rcParams["axes.spines.left"] = False
mpl.rcParams["axes.spines.top"] = False
mpl.rcParams["axes.spines.bottom"] = False
mpl.rcParams["legend.fancybox"] = True
mpl.rcParams["legend.frameon"] = True
mpl.rcParams["legend.framealpha"] = 1
mpl.rcParams["figure.constrained_layout.use"] = True
mpl.rcParams["legend.fontsize"] = "small"
mpl.rcParams["legend.title_fontsize"] = "small"
mpl.rcParams["savefig.bbox"] = "tight"
mpl.rcParams["savefig.pad_inches"] = 0.2


# orderings, defaults, and custom scales for Grizzlyplot

default_xspan = [0, 20]
default_xlen = default_xspan[1] - default_xspan[0]
default_xmargin = 0.15
default_xdiff = default_xlen * default_xmargin
default_xlim = [
    default_xspan[0] - default_xdiff,
    default_xspan[1] + default_xdiff,
]
default_xticks = [0, 5, 10, 15, 20]
default_ylim = [0.1, 10**7]
default_yticks = [1, 10**2, 10**4, 10**6]
default_ylab_pad = 20

marker_scale = scales.ScaleDiscreteManual(
    mapping={True: "o", False: "v"}
)
condition_color_scale = scales.ScaleColorManual(
    mapping={
        "H5N1_cow_isolate-milk-4.0C": "blue", # "#094B93",
        "H5N1_cow_isolate-milk-22.0C": "orange",
        "H5N1_cow_isolate-steel-4.0C": "blue",
        "H5N1_cow_isolate-steel-22.0C": "orange",
        "H5N1_cow_isolate-polypropylen-4.0C": "blue",
        "H5N1_cow_isolate-polypropylen-22.0C": "orange",
        "H5N1_cow_isolate-wastewater-22.0C": "green",
        "H5N1_cow_isolate-DI-22.0C": "blue",
        "k": "k",
        "orange": "orange",
        1: "#723D5D",
        2: "#D47542",
        3: "#579E6D"
    }
)


def get_figsize(
    aspect: float = 1.6, width: float = 6.5
) -> list[float, float]:
    """
    Return a list of the form
    [width, height] with the requested
    aspect ratio and width in inches.

    If aspect and/or width are not
    specified, use project defaults.

    Parameters
    ----------
    aspect: float
        Aspect ratio for the figure. Default 1.6.

    width: float
        Width of the figure in inches.
        Default 8.5 (width of a US letter page
        with 1 in margins on each side).

    Returns
    -------

    figsize: list[float, float]
       A list of the form [width, height] that
       can be passed as a figsize parameter to
       :func:`matplotlib.pyplot.figure()`` and
       similar functions.
    """
    return [width, width / aspect]


marker_scale = scales.ScaleDiscreteManual(
    mapping={True: "o", 
             False: "v"})
markerface_scale = scales.ScaleColorManual(
    mapping = {
        1: "#723D5D",
        2: "#D47542",
        3: "#579E6D"}
)


# Helper functions to avoid code repetition
# and maintain standard look and feel across
# plots


def ordered_subfigures(
    figure: mpl.figure.Figure,
    nrows: int = 1,
    ncols: int = 1,
    order: str | ArrayLike = "lrtb",
    squeeze: bool = True,
    wspace: float = None,
    hspace: float = None,
    width_ratios: ArrayLike = None,
    height_ratios: ArrayLike = None,
    **kwargs
):
    """
    Add a set of subfigures to this figure or subfigure, with order

    This is a simple modification of the built in matplotlib
    Figure.subfigures() method designed as a workaround for the
    fact that figures created that way necessarily draw upper
    rows first and lower rows later, which can be a problem
    if subfigures are to overlap with upper figure on top.

    A subfigure has the same artist methods as a figure,
    and is logically the same as a figure,
    but cannot print itself.
    See :doc:`/gallery/subplots_axes_and_figures/subfigures`.

    Parameters
    ----------
    figure: matplotlib.figure.Figure
        The figure to which to add the ordered subfigures.

    nrows, ncols : int, default: 1
        Number of rows/columns of the subfigure grid.

    order: str | array_like, default "lrtb"
        Ordering for the rows and columns. Default
        is as in Figure.subfigures(): left to right and then
        top to bottom.

    squeeze : bool, default: True
        If True, extra dimensions are squeezed out from the returned
        array of subfigures.

    wspace, hspace : float, default: None
        The amount of width/height reserved for space between subfigures,
        expressed as a fraction of the average subfigure width/height.
        If not given, the values will be inferred from a figure or
        rcParams when necessary.

    width_ratios : array-like of length *ncols*, optional
        Defines the relative widths of the columns. Each column gets a
        relative width of ``width_ratios[i] / sum(width_ratios)``.
        If not given, all columns will have the same width.

    height_ratios : array-like of length *nrows*, optional
        Defines the relative heights of the rows. Each row gets a
        relative height of ``height_ratios[i] / sum(height_ratios)``.
        If not given, all rows will have the same height.

    **kwargs:
        Other keyword arguments passed to
        :meth:`matplotlib.Figure.figure.add_subfigure()`.

    Returns
    ----------
    Array of subfigures

    """
    gs = GridSpec(
        nrows=nrows,
        ncols=ncols,
        figure=figure,
        wspace=wspace,
        hspace=hspace,
        width_ratios=width_ratios,
        height_ratios=height_ratios,
    )

    if isinstance(order, (list, np.ndarray, tuple)):
        order_list = order
    elif not isinstance(order, str):
        raise ValueError("Order must be list/array or str")
    else:
        if all([x in order for x in ["l", "r", "t", "b"]]):
            if order.index("l") < order.index("r"):
                colrange = range(ncols)
            else:
                colrange = reversed(range(ncols))
            if order.index("t") < order.index("b"):
                rowrange = range(nrows)
            else:
                rowrange = reversed(range(nrows))
            if min(
                order.index("l"), order.index("r")
            ) < min(order.index("t"), order.index("b")):
                order_list = [
                    [j, i]
                    for j in rowrange
                    for i in colrange
                ]
            else:
                order_list = [
                    [j, i]
                    for i in colrange
                    for j in rowrange
                ]
        else:
            raise ValueError("Invalid order string")
    sfarr = np.empty((nrows, ncols), dtype=object)
    for ind in range(nrows * ncols):
        j, i = order_list[ind]
        sfarr[j, i] = figure.add_subfigure(
            gs[j, i], **kwargs
        )

    if squeeze:
        # Discarding unneeded dimensions that equal 1.
        # If we only have one
        # subfigure, just return
        # it instead of a 1-element array.
        return (
            sfarr.item()
            if sfarr.size == 1
            else sfarr.squeeze()
        )
    else:
        # Returned axis array will be
        # always 2-d, even if nrows=ncols=1.
        return sfarr


def label_subfigures(
    figure,
    labels=string.ascii_uppercase,
    x=0,
    y=0.95,
    style="oblique",
    fontsize="xx-large",
    fontweight="bold",
    ha="center",
    va="center",
    **kwargs
):
    """
    Convenience function to autolabel
    subfigures within a figure with
    nicely formatted text, including
    some standard defaults
    """
    for i, subfig in enumerate(figure.subfigs):
        subfig.text(
            x=x,
            y=y,
            s=labels[i],
            style=style,
            fontsize="xx-large",
            fontweight=fontweight,
            **kwargs
        )
    return figure


def titer_regression(
    titers: pl.DataFrame,
    regression_lines: pl.DataFrame,
    facet: dict = None,
    xmin=0,
    xmax=7,
    linealpha=0.25,
    **kwargs
):
    """
    GrizzlyPlot specification for basic
    titer regression, single phase.
    """
    return gp.GrizzlyPlot(
        data=titers,
        mapping=dict(
            y="titer",
            x="timepoint_days",
            group="sample_id"
        ),
        facet=facet,
        geoms=[
            geoms.GeomAxHLines(
                yintercept=(
                    10 ** titers["log10_approx_lod"][0]
                ),
                lw=2,
                ls="dashed",
                color="k",
                name="LOD line",
            ),
            geoms.GeomExponentialX(
                data=regression_lines,
                base=10,
                xmin=xmin,
                xmax=xmax,
                lw=0.5,
                alpha=linealpha,
                mapping=dict(
                    yintercept="initial_titer",
                    rate="exp_rate",
                    group="sample_id",
                    color="condition_id",
                ),
                name="Predicted decay",
                # color="orange"
            ),
            geoms.GeomPointInterval(
                mapping=dict(
                    y="display_titer", 
                    marker="detected",
<<<<<<< HEAD
                    markerfacecolor="rep_number",
=======
                    # markerfacecolor="rep_number",
>>>>>>> 98eafe9d
                    # color = "sample_id"
                ),
                name="Titer posterior estimates",
                # marker='-',
                markersize=10,
                # markerfacecolor="#abb0ae",
                markeredgewidth=1,
                lw=3,
                alpha=0.7,
                color="k",
            ),
        ],
        scales=dict(
            y=scales.ScaleY("log"),
            color=condition_color_scale,
<<<<<<< HEAD
            marker=marker_scale,
            markerfacecolor = markerface_scale
=======
            marker=marker_scale
            # markerfacecolor = markerface_scale
>>>>>>> 98eafe9d
        ),
        alpha=0.75,
        **kwargs
    )


def halflife_violins(
    halflife_data: pl.DataFrame,
    x_column: str,
    halflife_column: str = "halflife",
    additional_mappings: dict = None,
    alpha: float = 0.75,
    fillalpha: float = 0.5,
    lw: float = 1,
    **kwargs
) -> gp.GrizzlyPlot:
    """
    Generate default halflife GrizzlyPlot
    for this project.

    Parameters
    ----------
    halflife_data : pl.DataFrame
        Polars DataFrame containing
        data to plot.
    x_column : str
        Which column of the dataframe contains
        x-values for the violins to plot.
    halflife_column : str
        Which column of the dataframe contains
        posterior draws for the halflives (
        which will go into the density estimates
        for the violins to plot)
    additional_mappings : dict
        Additional user-specified aesthetic mappings
        beyond the required x and y mappings. Default
        None.
    alpha : float
        Transparency of the points and lines.
        Default 0.75
    fillalpha : float
        Transparency of the violins. Default 0.5
    lw : float
        Line width of the points and lines.
        Default 1.
    **kwargs
        Other keyword arguments passed to
        GrizzlyPlot constructor

    Returns
    -------
    halflife_plot : gp.GrizzlyPlot
        A defined GrizzlyPlot of halflife estimates
    """
    if additional_mappings is None:
        additional_mappings = dict()
    halflife_plot = gp.GrizzlyPlot(
        data=halflife_data,
        mapping=dict(
            x=x_column,
            y=halflife_column,
            **additional_mappings
        ),
        geoms=[
            geoms.GeomViolin(
                name="halflives",
                violinwidth=1,
                linecolor="none",
                norm="max",
                color="condition_id",
                trimtails=0.005,
            ),
            geoms.GeomPointIntervalY(
                markersize=14, lw=6, color="k", alpha=1
            ),
        ],
        alpha=alpha,
        fillalpha=fillalpha,
        lw=lw,
        **kwargs
    )

    return halflife_plot


def left_align_yticklabels(
    ax: mpl.axes.Axes, ylab_pad: float = default_ylab_pad
) -> mpl.axes.Axes:
    """
    Left align y tick labels for a given
    axis.

    Particularly useful to prevent different length
    numerals from changing horizontal positioning of
    the actual x=0 gridline.

    Parameters
    ----------

    ax: mpl.axes.Axes:
        the Matplotlib axes object for which to
        align the ticklabels

    ylabl_pad: float
        how much to pad the labels from
        the ticks. Defaults to the overall
        module default value.

    Returns
    -------

    ax:
        The manipulated axes object.

    """
    # this makes the tick locator fixed,
    # if it isn't already
    # avoiding a warning message
    ax.set_yticks(ax.get_yticks())

    ax.set_yticklabels(
        ax.get_yticklabels(),
        fontdict={"horizontalalignment": "left"},
    )
    ax.tick_params(axis="y", pad=ylab_pad)

    return ax


def rotate_xticklabels(
    ax: mpl.axes.Axes, rotation: float = 45, **kwargs
) -> mpl.axes.Axes:
    """
    Rotate x ticklabels to a given angle.

    Performs rotation with defaults chosen
    so that long labels don't overlap but
    still point clearly to their respective
    ticks.

    Parameters
    ----------

    ax: mpl.axes.Axes:
        the Matplotlib axes object for which to rotate the ticklabels

    rotation: float
         the rotation angle in degrees. 0
         degrees is parallel to the x-axis,
         with the label reading left to
         right. Default 45.

    **kwargs:
         other keyword arguments passed
         to ax.set_ticklabels()

    Returns
    -------

    ax:
        The manipulated axes object.
    """

    # this makes the tick locator fixed,
    # if it isn't already,
    # avoiding a warning message
    ax.set_xticks(ax.get_xticks())

    # this performs the rotation
    ax.set_xticklabels(
        ax.get_xticklabels(),
        rotation_mode="anchor",
        ha="right",
        rotation=rotation,
        **kwargs
    )

    return ax


def multiunit_time_ticks(
    values: ArrayLike, units: ArrayLike, axis_unit: str
) -> tuple[list, list]:
    """
    Produce a set of tick labels for a
    time axis with variable units,
    and place them at the appropriate
    points given the fundamental unit
    of the axis.

    Parameters
    ----------
    values : ArrayLike
        Tick label time values in the units in which they will be
        displayed
    units : ArrayLike
        Corresponding tick label time units, which will be displayed
        alongside the values to avoid ambiguity
    axis_unit : str
        Fundamental unit of the axis (i.e. time unit of the actual
        provided data)

    Returns
    -------
    tick_values, tick_labels : tuple[list, list]
        where to place the ticks on the axis
        and how to label them
    """

    tick_values = [
        analyze.convert_time_to(val, unit_from, axis_unit)
        for val, unit_from in zip(values, units)
    ]

    tick_labels = [
        "${:d}${}".format(val, unit)
        for val, unit in zip(values, units)
    ]

    return tick_values, tick_labels


def get_annotation_string(
    model: HalfLifeModel,
    log_halflife_name: str = "\\ln(h_j)",
    intercept_mode_name: str = "<v_0>_j",
    intercept_sd_name: str = "\\sigma_j",
):
    """
    Get a string for annotating a plot with
    a math-formatted listing of the key prior
    values, extracting those from a given
    Pyter halflife model assuming all priors
    are Normal or postiive-constrained
    TruncatedNormal. Specific to this paper.

    Parameters
    ----------
    axis :
       Axis to annotate.

    model : pyter.models.AbstractModel
       Pyter model from which to draw annotation
       prior values

    log_halflife_name : str
       Name to give the log halflife parameter in
       the annotation, in TeX-like math notation.
       Backslashes should be escaped.
       Default '\\ln(h_j)'.

    intercept_mode_name : str
       Name to give the titer intercept mode parameter
       in the annotation, in TeX-like math notation.
       Backslashes should be escaped.
       Default '$<v_0>_j$'.

    intercept_sd_name : str
       Name to give the titer intercept standard deviation
       parameter in the annotation, in TeX-like math
       notation. Backslashes should be escaped.
       Default '$\\sigma_j$'.

    Return
    ------
    matplotlib.axes._axes.Axes
       The annotated axis.
    """

    prior_dists = analyze.extract_distribution_params(
        model
    )
    hl_loc = np.exp(
        prior_dists["log_halflife_distribution"]["loc"]
    )
    hl_scale = np.exp(
        prior_dists["log_halflife_distribution"]["scale"]
    )
    int_mode_loc = prior_dists["log_intercept_loc_prior"][
        "loc"
    ]
    int_mode_scale = prior_dists[
        "log_intercept_loc_prior"
    ]["scale"]
    int_sd_base = prior_dists["log_intercept_scale_prior"][
        "base_dist"
    ]
    int_sd_loc = int_sd_base.loc
    int_sd_scale = int_sd_base.scale

    log_halflife_string = (
        "${} \\sim \\mathcal{{N}}("
        "\\ln({:g}), \\ln({:g}))$".format(
            log_halflife_name, hl_loc, hl_scale
        )
    )
    intercept_mode_string = (
        "${} \\sim \\mathcal{{N}}("
        "{:g}, {:g})$".format(
            intercept_mode_name,
            int_mode_loc,
            int_mode_scale,
        )
    )
    intercept_sd_string = (
        "${} \\sim \\mathcal{{N}}^+("
        "{:g}, {:g})$".format(
            intercept_sd_name, int_sd_loc, int_sd_scale
        )
    )

    return (
        log_halflife_string
        + ",\n"
        + intercept_mode_string
        + ",\n"
        + intercept_sd_string
    )<|MERGE_RESOLUTION|>--- conflicted
+++ resolved
@@ -340,11 +340,8 @@
                 mapping=dict(
                     y="display_titer", 
                     marker="detected",
-<<<<<<< HEAD
-                    markerfacecolor="rep_number",
-=======
+
                     # markerfacecolor="rep_number",
->>>>>>> 98eafe9d
                     # color = "sample_id"
                 ),
                 name="Titer posterior estimates",
@@ -360,13 +357,9 @@
         scales=dict(
             y=scales.ScaleY("log"),
             color=condition_color_scale,
-<<<<<<< HEAD
-            marker=marker_scale,
-            markerfacecolor = markerface_scale
-=======
+
             marker=marker_scale
             # markerfacecolor = markerface_scale
->>>>>>> 98eafe9d
         ),
         alpha=0.75,
         **kwargs
